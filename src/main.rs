#[macro_use]
extern crate log;

extern crate common;
extern crate env_logger;
extern crate game;
extern crate getopts;
extern crate gfx;
extern crate sdl2;
extern crate time;
extern crate wad;

use common::GeneralError;
use game::{Level, Game, GameConfig};
use game::SHADER_ROOT;
use getopts::Options;
use gfx::SceneBuilder;
use gfx::Window;
use std::borrow::Cow;
use std::error::Error;
use std::path::PathBuf;
use wad::{Archive, TextureDirectory};

pub enum RunMode {
    DisplayHelp(String),
    Check {
        wad_file: PathBuf,
        metadata_file: PathBuf,
    },
    ListLevelNames {
        wad_file: PathBuf,
        metadata_file: PathBuf,
    },
    Play(GameConfig),
}

impl RunMode {
    pub fn from_args(args: &[String]) -> Result<RunMode, Box<Error>> {
        let mut opts = Options::new();
        opts.optopt("i",
                    "iwad",
                    "initial WAD file to use [default='doom1.wad']",
                    "FILE");
        opts.optopt("m",
                    "metadata",
                    "path to TOML metadata file [default='doom.toml']",
                    "FILE");
        opts.optopt("r",
                    "resolution",
                    "the size of the game window [default=1280x720]",
                    "WIDTHxHEIGHT");
        opts.optopt("l",
                    "level",
                    "the index of the level to render [default=0]",
                    "N");
        opts.optopt("f",
                    "fov",
                    "horizontal field of view to please TotalBiscuit [default=65]",
                    "FOV");
        opts.optflag("",
                     "check",
                     "load metadata and all levels in WAD, then exit");
        opts.optflag("",
                     "list-levels",
                     "list the names and indices of all the levels in the WAD, then exit");
        opts.optflag("h", "help", "print this help message and exit");
        let matches = try!(opts.parse(&args[1..]).map_err(|e| GeneralError(e.to_string())));

        if matches.opt_present("h") {
            return Ok(RunMode::DisplayHelp(opts.usage("rs_doom 0.0.7: A Rust Doom I/II Renderer.")));
        }


        let wad = matches.opt_str("iwad").unwrap_or("doom1.wad".to_owned()).into();
        let metadata = matches.opt_str("metadata").unwrap_or("doom.toml".to_owned()).into();

        Ok(if matches.opt_present("check") {
            RunMode::Check {
                wad_file: wad,
                metadata_file: metadata,
            }
        } else if matches.opt_present("list-levels") {
            RunMode::ListLevelNames {
                wad_file: wad,
                metadata_file: metadata,
            }
        } else {
            let size_str = matches.opt_str("resolution").unwrap_or("1280x720".to_owned());
            let (width, height) = try!(size_str.find('x')
                                               .and_then(|x| {
                                                   if x == 0 || x == size_str.len() - 1 {
                                                       None
                                                   } else {
                                                       Some((&size_str[..x], &size_str[x + 1..]))
                                                   }
                                               })
                                               .map(|size| {
                                                   (size.0.parse::<u32>(), size.1.parse::<u32>())
                                               })
                                               .and_then(|size| {
                                                   match size {
                                                       (Ok(width), Ok(height)) =>
                                                           Some((width, height)),
                                                       _ => None,
                                                   }
                                               })
                                               .ok_or_else(|| {
                                                   GeneralError("invalid window size \
                                                                 (WIDTHxHEIGHT)"
                                                                    .to_owned())
                                               }));
            let fov = try!(matches.opt_str("fov")
                                  .unwrap_or("65".to_owned())
                                  .parse::<f32>()
                                  .map_err(|_| GeneralError("invalid value for fov".to_owned())));
            let level = try!(matches.opt_str("level")
                                    .unwrap_or("0".to_owned())
                                    .parse::<usize>()
                                    .map_err(|_| GeneralError("invalid value for fov".to_owned())));

            RunMode::Play(GameConfig {
                wad_file: wad,
                metadata_file: metadata,
                fov: fov,
                width: width,
                height: height,
                level_index: level,
            })
        })
    }
}

#[cfg(not(test))]
pub fn run(args: &[String]) -> Result<(), Box<Error>> {
    try!(env_logger::init());

    match try!(RunMode::from_args(args)) {
        RunMode::ListLevelNames { wad_file, metadata_file } => {
            let wad = try!(Archive::open(&wad_file, &metadata_file));
            for i_level in 0..wad.num_levels() {
                println!("{:3} {:8}", i_level, wad.level_name(i_level));
            }
        }
        RunMode::Check { wad_file, metadata_file } => {
            let sdl = try!(sdl2::init().map_err(|e| GeneralError(e.0)));
            let win = try!(Window::new(&sdl, 128, 128));

            info!("Loading all levels...");
            let t0 = time::precise_time_s();
<<<<<<< HEAD
            let wad = try!(Archive::open(&wad_file, &metadata_file));
            let textures = try!(TextureDirectory::from_archive(&wad));
            for level_index in 0 .. wad.num_levels() {
=======
            let mut wad = try!(Archive::open(&wad_file, &metadata_file));
            let textures = try!(TextureDirectory::from_archive(&mut wad));
            for level_index in 0..wad.num_levels() {
>>>>>>> d6702f08
                let mut scene = SceneBuilder::new(&win, PathBuf::from(SHADER_ROOT));
                if let Err(e) = Level::new(&wad, &textures, level_index, &mut scene) {
                    error!("reading level {}: {}", level_index, e);
                }
                if let Err(e) = scene.build() {
                    error!("building scene for level {}: {}", level_index, e);
                }
            }
            info!("Done loading all levels in {:.4}s. Shutting down...",
                  time::precise_time_s() - t0);
        }
        RunMode::DisplayHelp(help) => {
            println!("{}", help);
        }
        RunMode::Play(config) => {
            try!(try!(Game::new(config)).run());
            info!("Game main loop ended, shutting down.");
        }
    }
    Ok(())
}

#[cfg(not(test))]
fn main() {
    use std::io;
    use std::io::Write;
    use std::env;
    use std::path::Path;

    let args = env::args().collect::<Vec<_>>();

    if let Err(error) = run(&args) {
        let filename = Path::new(&args[0])
                           .file_name()
                           .map(|n| n.to_string_lossy())
                           .unwrap_or(Cow::Borrowed("<cannot determine filename>"));
        writeln!(io::stderr(), "{}: {}", filename, error)
            .ok()
            .expect("failed to  write to stderr");
    }
}<|MERGE_RESOLUTION|>--- conflicted
+++ resolved
@@ -147,15 +147,9 @@
 
             info!("Loading all levels...");
             let t0 = time::precise_time_s();
-<<<<<<< HEAD
             let wad = try!(Archive::open(&wad_file, &metadata_file));
             let textures = try!(TextureDirectory::from_archive(&wad));
             for level_index in 0 .. wad.num_levels() {
-=======
-            let mut wad = try!(Archive::open(&wad_file, &metadata_file));
-            let textures = try!(TextureDirectory::from_archive(&mut wad));
-            for level_index in 0..wad.num_levels() {
->>>>>>> d6702f08
                 let mut scene = SceneBuilder::new(&win, PathBuf::from(SHADER_ROOT));
                 if let Err(e) = Level::new(&wad, &textures, level_index, &mut scene) {
                     error!("reading level {}: {}", level_index, e);
